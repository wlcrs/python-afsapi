--- conflicted
+++ resolved
@@ -5,24 +5,15 @@
 
 from afsapi import AFSAPI
 
-<<<<<<< HEAD
 URL = 'http://192.168.0.66:80/device'
-=======
-URL = 'http://192.168.1.39:80/device'
->>>>>>> e6a98cca
 PIN = 1234
 TIMEOUT = 2 # in seconds
 
 @asyncio.coroutine
 def test_sys():
-<<<<<<< HEAD
-    """Test sys functions."""
-    afsapi = AFSAPI(URL, PIN)
-=======
     """ Test sys functions."""
     try:
         afsapi = AFSAPI(URL, PIN, TIMEOUT)
->>>>>>> e6a98cca
 
         set_power = yield from afsapi.set_power(True)
         print('Set power succeeded? - %s' % set_power)
@@ -71,14 +62,9 @@
 
 @asyncio.coroutine
 def test_volume():
-<<<<<<< HEAD
-    """Test volume functions."""
-    afsapi = AFSAPI(URL, PIN)
-=======
     """ Test volume functions."""
     try:
         afsapi = AFSAPI(URL, PIN, TIMEOUT)
->>>>>>> e6a98cca
 
         set_power = yield from afsapi.set_power(True)
         print('Set power succeeded? - %s' % set_power)
@@ -109,14 +95,9 @@
 
 @asyncio.coroutine
 def test_info():
-<<<<<<< HEAD
-    """Test info functions."""
-    afsapi = AFSAPI(URL, PIN)
-=======
     """ Test info functions."""
     try:
         afsapi = AFSAPI(URL, PIN, TIMEOUT)
->>>>>>> e6a98cca
 
         set_power = yield from afsapi.set_power(True)
         print('Set power succeeded? - %s' % set_power)
@@ -153,25 +134,13 @@
 
 @asyncio.coroutine
 def test_play():
-<<<<<<< HEAD
-    """Test play functions."""
-    afsapi = AFSAPI(URL, PIN)
-=======
     """ Test play functions."""
     try:
         afsapi = AFSAPI(URL, PIN, TIMEOUT)
->>>>>>> e6a98cca
 
         status = yield from afsapi.get_play_status()
         print('Status: %s' % status)
 
-<<<<<<< HEAD
-    anext = yield from afsapi.forward()
-    print('Next succeeded? - %s' % anext)
-
-    prev = yield from afsapi.rewind()
-    print('Prev succeeded? - %s' % prev)
-=======
         forward = yield from afsapi.forward()
         print('Next succeeded? - %s' % forward)
 
@@ -179,7 +148,6 @@
         print('Prev succeeded? - %s' % rewind)
     except Exception as e:
         logging.error(traceback.format_exc())
->>>>>>> e6a98cca
 
 LOOP = asyncio.get_event_loop()
 
